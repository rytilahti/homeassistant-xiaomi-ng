"""Config flow to configure Xiaomi Miio."""
from __future__ import annotations

import logging
from collections.abc import Mapping
from re import search
from typing import Any

import voluptuous as vol
from construct.core import ChecksumError
from homeassistant import config_entries
from homeassistant.components import zeroconf
from homeassistant.config_entries import ConfigEntry
from homeassistant.const import CONF_HOST, CONF_MODEL, CONF_NAME, CONF_TOKEN
from homeassistant.core import callback
from homeassistant.data_entry_flow import FlowResult
from homeassistant.helpers.selector import (
    TextSelector,
    TextSelectorConfig,
    TextSelectorType,
)
from miio import (
    CloudDeviceInfo,
    CloudException,
    CloudInterface,
    Device,
    DeviceFactory,
)

from .const import (
    CONF_CLOUD_COUNTRY,
    CONF_CLOUD_PASSWORD,
    CONF_CLOUD_USERNAME,
<<<<<<< HEAD
    CONF_DEVICE,
    CONF_FLOW_TYPE,
    CONF_MAC,
    CONF_MANUAL,
    DEFAULT_CLOUD_COUNTRY,
    DOMAIN,
    SERVER_COUNTRY_CODES,
    AuthException,
    SetupException,
=======
    CONF_DEVICE_ID,
    CONF_USE_GENERIC,
    DOMAIN,
>>>>>>> cac6ea77
)

_LOGGER = logging.getLogger(__name__)

AVAILABLE_LOCALES = CloudInterface.available_locales()

DEVICE_SETTINGS = vol.Schema(
    {
        vol.Required(CONF_HOST): str,
        vol.Required(CONF_TOKEN): vol.All(str, vol.Length(min=32, max=32)),
        vol.Optional(
            CONF_USE_GENERIC,
            default=False,
        ): bool,
        vol.Optional(CONF_MODEL): vol.In(DeviceFactory.supported_models().keys()),
    }
)
DEVICE_MODEL_CONFIG = vol.Schema(
    {vol.Required(CONF_MODEL): vol.In(DeviceFactory.supported_models().keys())}
)
DEVICE_CLOUD_CONFIG = vol.Schema(
    {
        vol.Required(CONF_CLOUD_USERNAME): TextSelector(
            TextSelectorConfig(type=TextSelectorType.EMAIL)
        ),
        vol.Required(CONF_CLOUD_PASSWORD): TextSelector(
            TextSelectorConfig(type=TextSelectorType.PASSWORD)
        ),
        vol.Optional(CONF_CLOUD_COUNTRY, default="all"): vol.In(AVAILABLE_LOCALES),
    }
)


class OptionsFlowHandler(config_entries.OptionsFlow):
    """Options for the component."""

    def __init__(self, config_entry: config_entries.ConfigEntry) -> None:
        """Init object."""
        self.config_entry = config_entry

    async def async_step_init(
        self, user_input: dict[str, Any] | None = None
    ) -> FlowResult:
        """Manage the options."""
        errors = {}

        if user_input is not None:
            self.hass.config_entries.async_update_entry(
                self.config_entry, data=user_input, options=self.config_entry.options
            )
            # TODO: is it correct to call the create entry after an update here?!
            return self.async_create_entry(title="", data=user_input)

        # TODO: this is copy&paste with defaults being set
        DEVICE_SETTINGS_FILLED = vol.Schema(
            {
                vol.Required(CONF_HOST, default=self.config_entry.data[CONF_HOST]): str,
                vol.Required(
                    CONF_TOKEN, default=self.config_entry.data[CONF_TOKEN]
                ): vol.All(str, vol.Length(min=32, max=32)),
                vol.Optional(
                    CONF_USE_GENERIC, default=self.config_entry.data[CONF_USE_GENERIC]
                ): bool,
                vol.Optional(
                    CONF_MODEL, default=self.config_entry.data[CONF_MODEL]
                ): vol.In(DeviceFactory.supported_models().keys()),
            }
        )

        return self.async_show_form(
            step_id="init",
            data_schema=DEVICE_SETTINGS_FILLED,
            errors=errors,
        )


class XiaomiMiioFlowHandler(config_entries.ConfigFlow, domain=DOMAIN):
    """Handle a Xiaomi Miio config flow."""

    VERSION = 2

    def __init__(self) -> None:
        """Initialize."""
        self.host: str | None = None
        self.token: str | None = None
        self.model: str | None = None
        self.name: str | None = None
        self.device_id: str | None = None

        self.cloud_username: str | None = None
        self.cloud_password: str | None = None
        self.cloud_devices = {}

        self.use_generic = False

    @staticmethod
    @callback
    def async_get_options_flow(config_entry: ConfigEntry) -> OptionsFlowHandler:
        """Get the options flow."""
        return OptionsFlowHandler(config_entry)

    async def async_step_reauth(self, entry_data: Mapping[str, Any]) -> FlowResult:
        """Perform reauth upon an authentication error or missing cloud credentials."""
        self.host = entry_data[CONF_HOST]
        self.token = entry_data[CONF_TOKEN]
        self.device_id = entry_data[CONF_DEVICE_ID]
        self.model = entry_data.get(CONF_MODEL)
        return await self.async_step_reauth_confirm()

    async def async_step_reauth_confirm(
        self, user_input: dict[str, Any] | None = None
    ) -> FlowResult:
        """Dialog that informs the user that reauth is required."""
        if user_input is not None:
            return await self.async_step_cloud()
        return self.async_show_form(step_id="reauth_confirm")

    async def async_step_import(self, conf: dict[str, Any]) -> FlowResult:
        """Import a configuration from config.yaml."""
        # TODO: need to migrate the yaml-only configs
        self.host = conf[CONF_HOST]
        self.token = conf[CONF_TOKEN]
        self.name = conf[CONF_NAME]
        self.model = conf[CONF_MODEL]

        self.context.update(
            {"title_placeholders": {"name": f"YAML import {self.host}"}}
        )
        return await self.async_step_connect()

    async def async_migrate_entry(hass, config_entry: ConfigEntry):
        """Migrate old entry."""
        # TODO: add support to migrate from v1
        # TODO: mac address was the previously used unique id, now it's the device id
        _LOGGER.debug("Migrating from version %s", config_entry.version)

        return True

    async def async_step_user(
        self, user_input: dict[str, Any] | None = None
    ) -> FlowResult:
        """Handle a flow initialized by the user."""
        return self.async_show_menu(
            step_id="user",
            menu_options={
                "cloud": "Configure using cloud",
                "manual": "Configure manually",
            },
        )

    async def async_step_zeroconf(
        self, discovery_info: zeroconf.ZeroconfServiceInfo
    ) -> FlowResult:
        """Handle zeroconf discovery."""
        self.host = discovery_info.host
<<<<<<< HEAD
        self.mac = discovery_info.properties.get("mac")
        if self.mac is None:
            poch = discovery_info.properties.get("poch", "")
            if (result := search(r"mac=\w+", poch)) is not None:
                self.mac = result.group(0).split("=")[1]

        if not name or not self.host or not self.mac:
            return self.async_abort(reason="not_xiaomi_miio")

        self.mac = format_mac(self.mac)

        # TODO: accept all miio devices
        for device_model in DeviceFactory.supported_models():
            if name.startswith(device_model.replace(".", "-")):
                unique_id = self.mac
                await self.async_set_unique_id(unique_id)
                self._abort_if_unique_id_configured({CONF_HOST: self.host})
=======

        match = search(r"(?P<model>.+)_miio(?P<did>\d+)", discovery_info.hostname)
        if match is None:
            _LOGGER.error(
                "Unable to parse model and device id from hostname %s",
                discovery_info.hostname,
            )
            return self.async_abort(
                reason="not_xiaomi_miio_device"
            )  # TODO: better error

        self.model = match.group("model").replace("-", ".")
>>>>>>> cac6ea77

        self.device_id = match.group("did")

        await self.async_set_unique_id(self.device_id)
        self._abort_if_unique_id_configured({CONF_HOST: self.host})

        _LOGGER.info(
            "Detected %s with host %s and device id %s",
            self.model,
            self.host,
            self.device_id,
        )

        self.context.update(
            {"title_placeholders": {"name": f"{self.model} {self.host}"}}
        )

        return await self.async_step_cloud()

    async def async_step_cloud(
        self, user_input: dict[str, Any] | None = None
    ) -> FlowResult:
        """Configure a xiaomi miio device through the Miio Cloud."""
        errors = {}
        if self.cloud_devices:
            return await self.async_step_select_device()

        if user_input is not None:
            cloud_username = user_input.get(CONF_CLOUD_USERNAME)
            cloud_password = user_input.get(CONF_CLOUD_PASSWORD)
            cloud_country = user_input.get(CONF_CLOUD_COUNTRY)

            miio_cloud = CloudInterface(cloud_username, cloud_password)
            try:
                from functools import partial

                get_devices = partial(miio_cloud.get_devices, locale=cloud_country)
                devices: dict[
                    str, CloudDeviceInfo
                ] = await self.hass.async_add_executor_job(get_devices)
            except CloudException as ex:
                _LOGGER.warning("Got exception while fetching the devices: %s", ex)
                return self.async_show_form(
                    step_id="cloud",
                    data_schema=DEVICE_CLOUD_CONFIG,
                    errors={"base": "cloud_login_error"},
                )

            if not devices:
                errors["base"] = "cloud_no_devices"
                return self.async_show_form(
                    step_id="cloud", data_schema=DEVICE_CLOUD_CONFIG, errors=errors
                )

            _LOGGER.warning("Got devices: %s", devices)

            main_devices = [dev for dev in devices.values() if not dev.is_child]

            # TODO: filter out already configured devices

            def select_title(dev: CloudDeviceInfo) -> str:
                return f"{dev.name} ({dev.model}, {dev.locale})"

            self.cloud_devices = {select_title(dev): dev for dev in main_devices}

            return await self.async_step_select_device()

        return self.async_show_form(step_id="cloud", data_schema=DEVICE_CLOUD_CONFIG)

    async def async_step_select_device(
        self, user_input: dict[str, Any] | None = None
    ) -> FlowResult:
        """Handle multiple cloud devices found."""
        _LOGGER.warning("start step_select")
        if user_input is not None:
            self.cloud_device: CloudDeviceInfo = self.cloud_devices[
                user_input["selected_device"]
            ]
            # TODO: rename upstream did to device_id
            self.device_id = self.cloud_device.did
            self.host = self.cloud_device.ip
            self.token = self.cloud_device.token
            self.model = self.cloud_device.model
            return await self.async_step_connect()

        select_schema = vol.Schema(
            {vol.Required("selected_device"): vol.In(list(self.cloud_devices))}
        )

        return self.async_show_form(step_id="select_device", data_schema=select_schema)

    async def async_step_select_model(
        self, user_input: dict[str, Any] | None = None
    ) -> FlowResult:
        """Select model when autodetection fails."""
        if user_input is None:
            return self.async_show_form(
                step_id="select_model",
                data_schema=DEVICE_MODEL_CONFIG,
            )

        self.model = user_input[CONF_MODEL]

        return await self.async_step_connect()

    async def async_step_manual(
        self, user_input: dict[str, Any] | None = None
    ) -> FlowResult:
        """Configure a xiaomi miio device Manually."""
        _LOGGER.warning("start step_manual")
        if user_input is not None:
            self.token = user_input[CONF_TOKEN]
            self.host = user_input[CONF_HOST]
            self.model = user_input[CONF_MODEL]
            self.use_generic = user_input[CONF_USE_GENERIC]

            return await self.async_step_connect()

        # TODO: show advanced options
        # TODO: show also if the model autodetection fails
        # if self.show_advanced_options:
        #    schema = schema.extend(DEVICE_OPTIONS_SCHEMA)

        return self.async_show_form(step_id="manual", data_schema=DEVICE_SETTINGS)

    async def _update_existing_entry(self, existing_entry: ConfigEntry) -> FlowResult:
        data = existing_entry.data.copy()
        data[CONF_HOST] = self.host
        data[CONF_TOKEN] = self.token
        if self.cloud_username is not None and self.cloud_password is not None:
            data[CONF_CLOUD_USERNAME] = self.cloud_username
            data[CONF_CLOUD_PASSWORD] = self.cloud_password

        self.hass.config_entries.async_update_entry(existing_entry, data=data)
        await self.hass.config_entries.async_reload(existing_entry.entry_id)

        return self.async_abort(reason="reauth_successful")

    async def async_step_connect(
        self, user_input: dict[str, Any] | None = None
    ) -> FlowResult:
        """Connect to a xiaomi miio device."""
        _LOGGER.warning("start step_connect")
        errors: dict[str, str] = {}
        if (self.host is None or self.token is None) and self.cloud_device is None:
            _LOGGER.error("host or token is not set")
            return self.async_abort(reason="incomplete_info")

        if user_input is not None:
            _LOGGER.info("Got user defined model %s", user_input[CONF_MODEL])
            self.model = user_input[CONF_MODEL]

        def _create_device() -> Device:
            return DeviceFactory.create(
                self.host,
                self.token,
                model=self.model,
                force_generic_miot=self.use_generic,
            )

        # Try to connect and fetch the info.
        try:
            device = await self.hass.async_add_executor_job(_create_device)
            self.model = device.model
            _LOGGER.info("Got device object: %s", device)
        except Exception as error:
            _LOGGER.warning("Unable to connect during setup: %s", error)
            # TODO: cleanup this, maybe?
            if self.model is None:
                if isinstance(error.__cause__, ChecksumError):
                    errors["base"] = "wrong_token"
                else:
                    errors["base"] = "cannot_connect"
            else:
                errors["base"] = "model_detection_failed"

            return self.async_show_form(
                step_id="connect", data_schema=DEVICE_MODEL_CONFIG, errors=errors
            )

        if self.model is None:
            _LOGGER.info("No model selected, performing autodetect")
            try:
                device_info = await self.hass.async_add_executor_job(device.info)
                _LOGGER.info(
                    "Detected %s %s %s",
                    device_info.model,
                    device_info.firmware_version,
                    device_info.hardware_version,
                )
                self.model = device_info.model
            except Exception as ex:
                _LOGGER.warning("Unable to fetch the device info: %s", ex)
                return self.async_show_form(
                    step_id="select_model", errors={"base": "model_detection_failed"}
                )

        if self.device_id is None:
            _LOGGER.error("Got no device id, abort abort")
            return self.async_abort(reason="no_device_id")

        unique_id = self.device_id

        # If we had an entry, update it with new information
        existing_entry = await self.async_set_unique_id(
            unique_id, raise_on_progress=False
        )
        if existing_entry:
            _LOGGER.info("Got existing entry, updating it")
            return await self._update_existing_entry(existing_entry)

        # If we are not arriving from a zeroconf flow, we may not have a name
        if self.name is None:
            self.name = self.model

<<<<<<< HEAD
        flow_type = None

        if flow_type is None:
            # TODO: clean up, we assume now that all devices are supported
            _LOGGER.info(
                "Got device info, assume supported: %s",
                connect_device_class.device_info,
            )
            flow_type = CONF_DEVICE

        if flow_type is not None:
            return self.async_create_entry(
                title=self.name,
                data={
                    CONF_FLOW_TYPE: flow_type,
                    CONF_HOST: self.host,
                    CONF_TOKEN: self.token,
                    CONF_MODEL: self.model,
                    CONF_MAC: self.mac,
                    CONF_CLOUD_USERNAME: self.cloud_username,
                    CONF_CLOUD_PASSWORD: self.cloud_password,
                    CONF_CLOUD_COUNTRY: self.cloud_country,
                },
            )

        errors["base"] = "unknown_device"
        return self.async_show_form(
            step_id="connect", data_schema=DEVICE_MODEL_CONFIG, errors=errors
=======
        return self.async_create_entry(
            title=self.name,
            data={
                CONF_HOST: self.host,
                CONF_TOKEN: self.token,
                CONF_MODEL: self.model,
                CONF_USE_GENERIC: self.use_generic,
                CONF_DEVICE_ID: self.device_id,
                CONF_CLOUD_USERNAME: self.cloud_username,
                CONF_CLOUD_PASSWORD: self.cloud_password,
            },
>>>>>>> cac6ea77
        )<|MERGE_RESOLUTION|>--- conflicted
+++ resolved
@@ -31,21 +31,9 @@
     CONF_CLOUD_COUNTRY,
     CONF_CLOUD_PASSWORD,
     CONF_CLOUD_USERNAME,
-<<<<<<< HEAD
-    CONF_DEVICE,
-    CONF_FLOW_TYPE,
-    CONF_MAC,
-    CONF_MANUAL,
-    DEFAULT_CLOUD_COUNTRY,
-    DOMAIN,
-    SERVER_COUNTRY_CODES,
-    AuthException,
-    SetupException,
-=======
     CONF_DEVICE_ID,
     CONF_USE_GENERIC,
     DOMAIN,
->>>>>>> cac6ea77
 )
 
 _LOGGER = logging.getLogger(__name__)
@@ -201,25 +189,6 @@
     ) -> FlowResult:
         """Handle zeroconf discovery."""
         self.host = discovery_info.host
-<<<<<<< HEAD
-        self.mac = discovery_info.properties.get("mac")
-        if self.mac is None:
-            poch = discovery_info.properties.get("poch", "")
-            if (result := search(r"mac=\w+", poch)) is not None:
-                self.mac = result.group(0).split("=")[1]
-
-        if not name or not self.host or not self.mac:
-            return self.async_abort(reason="not_xiaomi_miio")
-
-        self.mac = format_mac(self.mac)
-
-        # TODO: accept all miio devices
-        for device_model in DeviceFactory.supported_models():
-            if name.startswith(device_model.replace(".", "-")):
-                unique_id = self.mac
-                await self.async_set_unique_id(unique_id)
-                self._abort_if_unique_id_configured({CONF_HOST: self.host})
-=======
 
         match = search(r"(?P<model>.+)_miio(?P<did>\d+)", discovery_info.hostname)
         if match is None:
@@ -232,7 +201,6 @@
             )  # TODO: better error
 
         self.model = match.group("model").replace("-", ".")
->>>>>>> cac6ea77
 
         self.device_id = match.group("did")
 
@@ -448,36 +416,6 @@
         if self.name is None:
             self.name = self.model
 
-<<<<<<< HEAD
-        flow_type = None
-
-        if flow_type is None:
-            # TODO: clean up, we assume now that all devices are supported
-            _LOGGER.info(
-                "Got device info, assume supported: %s",
-                connect_device_class.device_info,
-            )
-            flow_type = CONF_DEVICE
-
-        if flow_type is not None:
-            return self.async_create_entry(
-                title=self.name,
-                data={
-                    CONF_FLOW_TYPE: flow_type,
-                    CONF_HOST: self.host,
-                    CONF_TOKEN: self.token,
-                    CONF_MODEL: self.model,
-                    CONF_MAC: self.mac,
-                    CONF_CLOUD_USERNAME: self.cloud_username,
-                    CONF_CLOUD_PASSWORD: self.cloud_password,
-                    CONF_CLOUD_COUNTRY: self.cloud_country,
-                },
-            )
-
-        errors["base"] = "unknown_device"
-        return self.async_show_form(
-            step_id="connect", data_schema=DEVICE_MODEL_CONFIG, errors=errors
-=======
         return self.async_create_entry(
             title=self.name,
             data={
@@ -489,5 +427,4 @@
                 CONF_CLOUD_USERNAME: self.cloud_username,
                 CONF_CLOUD_PASSWORD: self.cloud_password,
             },
->>>>>>> cac6ea77
         )